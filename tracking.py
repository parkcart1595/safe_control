import numpy as np
import matplotlib.pyplot as plt
import matplotlib.patches as patches
import os
import glob
import subprocess

"""
Created on June 20th, 2024
@author: Taekyung Kim

@description: 
This code implements a local tracking controller for 2D robot navigation using Control Barrier Functions (CBF) and Quadratic Programming (QP).
It supports both kinematic (Unicycle2D) and dynamic (DynamicUnicycle2D) unicycle models, with functionality for obstacle avoidance and waypoint following.
The controller includes real-time visualization capabilities and can handle both known and unknown obstacles.
The main functions demonstrate single and multi-agent scenarios, showcasing the controller's ability to navigate complex environments.

@required-scripts: robots/robot.py
"""


class InfeasibleError(Exception):
    '''
    Exception raised for errors when QP is infeasible or 
    the robot collides with the obstacle
    '''

    def __init__(self, message="ERROR in QP or Collision"):
        self.message = message
        super().__init__(self.message)


class LocalTrackingController:
    def __init__(self, X0, robot_spec, control_type='cbf_qp', dt=0.05,
                 show_animation=False, save_animation=False, show_mpc_traj=False, raise_error=True, ax=None, fig=None, env=None):

        self.robot_spec = robot_spec
        self.control_type = control_type  # 'cbf_qp' or 'mpc_cbf'
        self.dt = dt

        self.state_machine = 'idle'  # Can be 'idle', 'track', 'stop', 'rotate'
        self.rotation_threshold = 0.1  # Radians

        self.current_goal_index = 0  # Index of the current goal in the path
<<<<<<< HEAD
        self.reached_threshold = 0.2 #3 # FIXME:
=======
        self.reached_threshold = 0.2 
        # if robot_spec specifies a different reached_threshold, use that (ex. VTOL)
        if 'reached_threshold' in robot_spec:
            self.reached_threshold = robot_spec['reached_threshold']
>>>>>>> 2d1f9e21

        if self.robot_spec['model'] == 'SingleIntegrator2D':
            if X0.shape[0] == 2:
                X0 = np.array([X0[0], X0[1], 0.0]).reshape(-1, 1)
            elif X0.shape[0] != 3:
                raise ValueError(
                    "Invalid initial state dimension for SingleIntegrator2D")
        elif self.robot_spec['model'] == 'DynamicUnicycle2D':
            if X0.shape[0] == 3:  # set initial velocity to 0.0
                X0 = np.array([X0[0], X0[1], X0[2], 0.0]).reshape(-1, 1)
        elif self.robot_spec['model'] == 'DoubleIntegrator2D':
            if X0.shape[0] == 3:
                X0 = np.array([X0[0], X0[1], 0.0, 0.0, X0[2]]).reshape(-1, 1)
            elif X0.shape[0] == 2:
                X0 = np.array([X0[0], X0[1], 0.0, 0.0, 0.0]).reshape(-1, 1)
            elif X0.shape[0] != 5:
                raise ValueError(
                    "Invalid initial state dimension for DoubleIntegrator2D")
        elif self.robot_spec['model'] == 'KinematicBicycle2D':
            if X0.shape[0] == 3:  # set initial velocity to 0.0
                X0 = np.array([X0[0], X0[1], X0[2], 0.0]).reshape(-1, 1)
        elif self.robot_spec['model'] == 'KinematicBicycle2D_C3BF':
            if X0.shape[0] == 3:  # set initial velocity to 0.0
                X0 = np.array([X0[0], X0[1], X0[2], 0.0]).reshape(-1, 1)
        elif self.robot_spec['model'] in ['Quad2D']:
            if X0.shape[0] in [2, 3]: # only initialize the x,z position if don't provide the full state
                X0 = np.array([X0[0], X0[1], 0.0, 0.0, 0.0, 0.0]).reshape(-1, 1)
            elif X0.shape[0] != 6:
                raise ValueError("Invalid initial state dimension for Quad2D")
        elif self.robot_spec['model'] == 'Quad3D':
            if X0.shape[0] == 2:
                X0 = np.array([X0[0], X0[1], 0.0, 0.0, 0.0, 0.0, 0.0, 0.0, 0.0]).reshape(-1, 1)
            elif X0.shape[0] == 3:
                X0 = np.array([X0[0], X0[1], 0.0, 0.0, 0.0, 0.0, 0.0, 0.0, X0[2]]).reshape(-1, 1)
            elif X0.shape[0] == 4:
                X0 = np.array([X0[0], X0[1], X0[2], 0.0, 0.0, 0.0, 0.0, 0.0, X0[3]]).reshape(-1, 1)
            elif X0.shape[0] != 9:
                raise ValueError("Invalid initial state dimension for Quad3D")
        elif self.robot_spec['model'] in ['VTOL2D']:
            if X0.shape[0] in [2, 3]: 
                # set initial velocity to 5.0
                X0 = np.array([X0[0], X0[1], 0.0, 5.0, 0.0, 0.0]).reshape(-1, 1)
            elif X0.shape[0] != 6:
                raise ValueError("Invalid initial state dimension for VTOL2D")
    
            
        self.u_att = None

        self.show_animation = show_animation
        self.save_animation = save_animation
        self.show_mpc_traj = show_mpc_traj
        self.raise_error = raise_error
        if self.save_animation:
            self.setup_animation_saving()

        self.ax = ax
        self.fig = fig
        self.obs = np.array(env.obs_circle)

        # Initialize moving obstacles
        self.dyn_obs_patch = None # will be initialized after the first step
        self.init_obs_info = None
        self.init_obs_circle = None
        
        self.known_obs = np.array([])
        self.unknown_obs = np.array([])

        if show_animation:
            self.setup_animation_plot()
        else:
            self.ax = plt.axes()  # dummy placeholder

        # Setup control problem
        self.setup_robot(X0)
        self.control_type = control_type
        self.num_constraints = 5 # number of max obstacle constraints to consider in the controller
        if control_type == 'cbf_qp':
            from position_control.cbf_qp import CBFQP
            self.pos_controller = CBFQP(self.robot, self.robot_spec)
        elif control_type == 'mpc_cbf':
            from position_control.mpc_cbf import MPCCBF
            self.pos_controller = MPCCBF(self.robot, self.robot_spec, show_mpc_traj=self.show_mpc_traj)
        elif control_type == 'optimal_decay_cbf_qp':
            from position_control.optimal_decay_cbf_qp import OptimalDecayCBFQP
            self.pos_controller = OptimalDecayCBFQP(self.robot, self.robot_spec)
        elif control_type == 'optimal_decay_mpc_cbf':
            from position_control.optimal_decay_mpc_cbf import OptimalDecayMPCCBF
            self.pos_controller = OptimalDecayMPCCBF(self.robot, self.robot_spec)
            
        if True:  # TODO: currently only have one attitude controller
            from attitude_control.simple_attitude import SimpleAttitude
            self.att_controller = SimpleAttitude(self.robot, self.robot_spec)
        self.goal = None

    def setup_animation_saving(self):
        self.current_directory_path = os.getcwd()
        if not os.path.exists(self.current_directory_path + "/output/animations"):
            os.makedirs(self.current_directory_path + "/output/animations")
        self.save_per_frame = 2
        self.ani_idx = 0

    def setup_animation_plot(self):
        # Initialize plotting
        if self.ax is None:
            self.ax = plt.axes()
        if self.fig is None:
            self.fig = plt.figure()
        plt.ion()
        self.ax.set_xlabel("X")
        if self.robot_spec['model'] in ['Quad2D', 'VTOL2D']:
            self.ax.set_ylabel("Z")
        else:
            self.ax.set_ylabel("Y")
        self.ax.set_aspect(1)
        self.fig.tight_layout()
        self.waypoints_scatter = self.ax.scatter(
            [], [], s=10, facecolors='g', edgecolors='g', alpha=0.5)

    def setup_robot(self, X0):
        from robots.robot import BaseRobot
        self.robot = BaseRobot(
                X0.reshape(-1, 1), self.robot_spec, self.dt, self.ax)

    def set_waypoints(self, waypoints):
        if type(waypoints) == list:
            waypoints = np.array(waypoints, dtype=float)
        self.waypoints = self.filter_waypoints(waypoints)
        self.current_goal_index = 0

        self.goal = self.update_goal()
        if self.goal is not None:
            if not self.robot.is_in_fov(self.goal):
                self.state_machine = 'stop'
                self.goal = None  # let the robot stop then rotate
            else:
                self.state_machine = 'track'

        if self.show_animation:
            self.waypoints_scatter.set_offsets(self.waypoints[:, :2])

    def filter_waypoints(self, waypoints):
        '''
        Initially filter out waypoints that are too close to the robot
        '''
        if len(waypoints) < 2:
            return waypoints

        robot_pos = self.robot.get_position()
        if self.robot_spec['model'] in ['Quad3D']:
            n_pos = 3
            robot_pos = np.hstack([robot_pos, self.robot.get_z()])
            aug_waypoints = np.vstack((robot_pos, waypoints[:, :n_pos]))
        else:
            n_pos = 2
            aug_waypoints = np.vstack((robot_pos, waypoints[:, :n_pos]))

        distances = np.linalg.norm(np.diff(aug_waypoints, axis=0), axis=1)
        mask = np.concatenate(([False], distances >= self.reached_threshold))
        return aug_waypoints[mask]

    def goal_reached(self, current_position, goal_position):
        return np.linalg.norm(current_position[:2] - goal_position[:2]) < self.reached_threshold

    def has_reached_goal(self):
        # return whethere the self.goal is None or not
        if self.state_machine in ['stop']:
            return False
        return self.goal is None

    def set_unknown_obs(self, unknown_obs):
        unknown_obs = np.array(unknown_obs)
        if unknown_obs.shape[1] == 3:
            zeros = np.zeors((unknown_obs.shape[0], 2))
            unknown_obs = np.hstack((unknown_obs, zeros))
        self.unknown_obs = unknown_obs
        if self.ax is not None:
            for obs_info in self.unknown_obs:
                ox, oy, r = obs_info[:3]
                self.ax.add_patch(
                    patches.Circle(
                        (ox, oy), r,
                        edgecolor='black',
                        facecolor='orange',
                        fill=True,
                        alpha=0.4
                    )
                )

    def get_nearest_unpassed_obs(self, detected_obs, angle_unpassed=np.pi*2, obs_num=5):
        def angle_normalize(x):
            return (((x + np.pi) % (2 * np.pi)) - np.pi)
        '''
        Get the nearest 5 obstacles that haven't been passed by (i.e., they're still in front of the robot or the robot should still consider the obstacle).
        '''
        
        if self.robot_spec['model'] == 'Quad2D':
            angle_unpassed=np.pi*2
<<<<<<< HEAD
        elif self.robot_spec['model'] in ['DoubleIntegrator2D', 'Unicycle2D', 'DynamicUnicycle2D', 'KinematicBicycle2D', 'KinematicBicycle2D_C3BF']:
=======
        elif self.robot_spec['model'] in ['DoubleIntegrator2D', 'Unicycle2D', 'DynamicUnicycle2D', 'KinematicBicycle2D', 'Quad3D']:
>>>>>>> 2d1f9e21
            angle_unpassed=np.pi*1.2
        
        if len(detected_obs) != 0:
            if len(self.obs) == 0:
                all_obs = np.array(detected_obs)
            else:
                all_obs = np.vstack((self.obs, detected_obs))
            # return np.array(detected_obs).reshape(-1, 1) just returning the detected obs
        else:
            all_obs = self.obs

        if len(all_obs) == 0:
            return None

        if all_obs.ndim == 1:
            all_obs = all_obs.reshape(1, -1)
        
        unpassed_obs = []
        robot_pos = self.robot.get_position()
        robot_yaw = self.robot.get_orientation()

        # Iterate through each detected obstacle
        for obs in all_obs:
            obs_pos = np.array([obs[0], obs[1]])
            to_obs_vector = obs_pos - robot_pos
            
            # Calculate the angle between the robot's heading and the vector to the obstacle
            robot_heading_vector = np.array([np.cos(robot_yaw), np.sin(robot_yaw)])
            angle_to_obs = np.arctan2(to_obs_vector[1], to_obs_vector[0])
            angle_diff = abs(angle_normalize(angle_to_obs - robot_yaw))
            
            # If the obstacle is within the forward-facing 180 degrees, consider it
            if angle_diff <= angle_unpassed/2:
                unpassed_obs.append(obs)
        
        # If no unpassed obstacles are found, return the nearest obstacles from the full all_obs list
        if len(unpassed_obs) == 0:
            all_obs = np.array(all_obs)
            distances = np.linalg.norm(all_obs[:, :2] - robot_pos, axis=1)
            nearest_indices = np.argsort(distances)[:5]  # Get indices of the nearest 5 obstacles
            return all_obs[nearest_indices]
        
        # Now, find the nearest unpassed obstacles
        unpassed_obs = np.array(unpassed_obs)
        distances = np.linalg.norm(unpassed_obs[:, :2] - robot_pos, axis=1)
        nearest_indices = np.argsort(distances)[:obs_num]  # Get indices of the nearest 'obs_num' (max 5) unpassed obstacles
        
        return unpassed_obs[nearest_indices]

    def get_nearest_obs(self, detected_obs):
        # if there was new obstacle detected, update the obs
        if len(detected_obs) != 0:
            if len(self.obs) == 0:
                all_obs = np.array(detected_obs)
            else:
                all_obs = np.vstack((self.obs, detected_obs))
            # return np.array(detected_obs).reshape(-1, 1) just returning the detected obs
        else:
            all_obs = self.obs

        if len(all_obs) == 0:
            return None

        if all_obs.ndim == 1:
            all_obs = all_obs.reshape(1, -1)

        radius = all_obs[:, 2]
        distances = np.linalg.norm(all_obs[:, :2] - self.robot.X[:2].T, axis=1)
        min_distance_index = np.argmin(distances-radius)
        nearest_obstacle = all_obs[min_distance_index]
        return nearest_obstacle.reshape(-1, 1)

    # Update dynamic obs position
    def get_dynamic_obs(self):
        """if self.obs (n,5) array (ex) [x, y, r, vx, vy], update obs position per time step"""
        if len(self.obs) != 0 and self.obs.shape[1] >= 5:
            self.obs[:, 0] += self.obs[:, 3] * self.dt
            self.obs[:, 1] += self.obs[:, 4] * self.dt
    
    def render_dynamic_obs(self):
        for i, obs_info in enumerate(self.obs):
            print(i)
            # obs: [x, y, r, vx, vy]
            ox, oy, r = obs_info[:3]
            self.dyn_obs_patch[i].center = ox, oy
            self.dyn_obs_patch[i].set_radius(r)

        for i, obs_info in enumerate(self.init_obs_info):
            ox, oy, r = obs_info[:3]
            self.init_obs_circle[i].center = ox, oy
            self.init_obs_circle[i].set_radius(r)

    def is_collide_unknown(self):
        # if self.unknown_obs is None:
        #     return False
        robot_radius = self.robot.robot_radius
        
        if self.unknown_obs is not None:
            for obs in self.unknown_obs:
                # check if the robot collides with the obstacle
                distance = np.linalg.norm(self.robot.X[:2, 0] - obs[:2])
                if distance < (obs[2] + robot_radius):
                    return True
                
        if self.obs is not None:
            for obs in self.obs:
                # check if the robot collides with the obstacle
                distance = np.linalg.norm(self.robot.X[:2, 0] - obs[:2])
                if distance < (obs[2] + robot_radius):
                    return True
        return False

    def update_goal(self):
        '''
        Update the goal from waypoints
        '''
        if self.robot_spec['model'] in ['Quad3D']:
            n_pos = 3
        else:
            n_pos = 2

        if self.state_machine == 'rotate':
            # in-place rotation
            current_angle = self.robot.get_orientation()
            goal_angle = np.arctan2(self.waypoints[0][1] - self.robot.X[1, 0],
                                    self.waypoints[0][0] - self.robot.X[0, 0])
            if self.robot_spec['model'] in ['Quad2D', 'VTOL2D']: # These skip 'rotate' state since there is no yaw angle
                self.state_machine = 'track'
            if abs(current_angle - goal_angle) > self.rotation_threshold:
                return self.waypoints[0][:n_pos]
            else:
                self.state_machine = 'track'
                self.u_att = None
                print("set u_att to none")

        # Check if all waypoints are reached;
        if self.current_goal_index >= len(self.waypoints):
            return None

        if self.goal_reached(self.robot.X, np.array(self.waypoints[self.current_goal_index]).reshape(-1, 1)):
            self.current_goal_index += 1

            if self.current_goal_index >= len(self.waypoints):
                self.state_machine = 'idle'
                return None

        goal = np.array(self.waypoints[self.current_goal_index][0:n_pos])
        return goal

    def draw_plot(self, pause=0.01, force_save=False):
        if self.show_animation:
            if self.dyn_obs_patch is None:
                # Initialize moving obstacles
                self.dyn_obs_patch = [self.ax.add_patch(plt.Circle(
                    (0, 0), 0, edgecolor='black', facecolor='gray', fill=True)) for _ in range(len(self.obs))]
                self.init_obs_info = self.obs.copy()
                self.init_obs_circle = [self.ax.add_patch(plt.Circle((0, 0), 0, edgecolor='black', facecolor='none', linestyle='--')) for _ in self.init_obs_info]

            # Draw Collision Cone for C3BF
            if self.robot_spec['model'] == 'KinematicBicycle2D_C3BF':
                self.robot.render_collision_cone(self.robot.X, self.nearest_multi_obs, self.ax, self.control_type)
            
            self.render_dynamic_obs()

            self.fig.canvas.draw_idle()
            self.fig.canvas.flush_events()
            plt.pause(pause)
            if self.save_animation:
                self.ani_idx += 1
                if force_save or self.ani_idx % self.save_per_frame == 0:
                    plt.savefig(self.current_directory_path +
                                "/output/animations/" + "t_step_" + str(self.ani_idx//self.save_per_frame).zfill(4) + ".png")

    def control_step(self):
        '''
        Simulate one step of tracking control with CBF-QP with the given waypoints.
        Output: 
            - -2 or QPError: if the QP is infeasible or the robot collides with the obstacle
            - -1: all waypoints reached
            - 0: normal
            - 1: visibility violation
        '''
        # update state machine
        if self.state_machine == 'stop':
            if self.robot.has_stopped():
                self.state_machine = 'rotate'
                self.goal = self.update_goal()
        else:
            self.goal = self.update_goal()

        # 1. Update the detected obstacles
        detected_obs = self.robot.detect_unknown_obs(self.unknown_obs)
        # self.nearest_obs = self.get_nearest_obs(detected_obs)
        self.nearest_multi_obs = self.get_nearest_unpassed_obs(detected_obs, obs_num=self.num_constraints)
        if self.nearest_multi_obs is not None:
            # check multi dyn obs
            if self.obs.size != 0 and self.obs.shape[1] >= 5:
                self.nearest_obs = self.nearest_multi_obs[0].reshape(-1, 1)
            else:
                self.nearest_obs = self.nearest_multi_obs[0].reshape(3, 1)
        else:
            self.nearest_obs = None

        # 2. Update Moving Obstacles
        self.get_dynamic_obs()

        # 3. Compuite nominal control input, pre-defined in the robot class
        if self.state_machine == 'rotate':
            goal_angle = np.arctan2(self.goal[1] - self.robot.X[1, 0],
                                    self.goal[0] - self.robot.X[0, 0])
            if self.robot_spec['model'] in ['SingleIntegrator2D', 'DoubleIntegrator2D']:
                self.u_att = self.robot.rotate_to(goal_angle)
                u_ref = self.robot.stop()
<<<<<<< HEAD
            elif self.robot_spec['model'] in ['Unicycle2D', 'DynamicUnicycle2D', 'KinematicBicycle2D', 'KinematicBicycle2D_C3BF', 'Quad2D', 'VTOL2D']:
=======
            elif self.robot_spec['model'] in ['Unicycle2D', 'DynamicUnicycle2D', 'KinematicBicycle2D', 'Quad2D', 'Quad3D', 'VTOL2D']:
>>>>>>> 2d1f9e21
                u_ref = self.robot.rotate_to(goal_angle)
        elif self.goal is None:
            u_ref = self.robot.stop()
        else:
            if self.control_type == 'optimal_decay_cbf_qp':
                u_ref = self.robot.nominal_input(self.goal, k_omega=3.0, k_a=0.5, k_v=0.5)
            else:
                u_ref = self.robot.nominal_input(self.goal)
            self.u_att = self.att_controller.solve_control_problem(
                    self.robot.X)

        # 3. Update the CBF constraints & # 4. Solve the control problem
        control_ref = {'state_machine': self.state_machine,
                       'u_ref': u_ref,
                       'goal': self.goal}
        if self.control_type == 'optimal_decay_cbf_qp' or self.control_type == 'cbf_qp':
            u = self.pos_controller.solve_control_problem(
                self.robot.X, control_ref, self.nearest_obs)
        else:
            u = self.pos_controller.solve_control_problem(
                self.robot.X, control_ref, self.nearest_multi_obs)
        plt.figure(self.fig.number)

        # 5. Raise an error if the QP is infeasible, or the robot collides with the obstacle
        collide = self.is_collide_unknown()
<<<<<<< HEAD
        if self.pos_controller.status != 'optimal': #or collide or self.robot.X[1, 0 ] > 14.0 or np.abs(self.robot.X[2,0]) > np.deg2rad(45):
=======
        if self.pos_controller.status != 'optimal' or collide:
            cause = "Collision" if collide else "Infeasible"
>>>>>>> 2d1f9e21
            self.draw_infeasible()
            print(f"{cause} detected !!")
            if self.raise_error:
                raise InfeasibleError(f"{cause} detected !!")
            return -2

        # 6. Step the robot
        self.robot.step(u, self.u_att)
    
        if self.show_animation:
            self.robot.render_plot()

        # 7. Update sensing information
        if 'sensor' in self.robot_spec and self.robot_spec['sensor'] == 'rgbd':
            self.robot.update_sensing_footprints()
            self.robot.update_safety_area()

            beyond_flag = self.robot.is_beyond_sensing_footprints()
            if beyond_flag and self.show_animation:
                pass
                # print("Visibility Violation")
        else:
            beyond_flag = 0 # not checking sensing footprint

        if self.goal is None and self.state_machine != 'stop':
            return -1  # all waypoints reached
        return beyond_flag

    def draw_infeasible(self):
        if self.show_animation:
            self.robot.render_plot()
            current_position = self.robot.get_position()
            self.ax.text(current_position[0]+0.5, current_position[1] +
                         0.5, '!', color='red', weight='bold', fontsize=22)
            self.draw_plot(pause=5, force_save=True)

    def export_video(self):
        # convert the image sequence to a video
        if self.show_animation and self.save_animation:
            subprocess.call(['ffmpeg',
                             '-framerate', '30',  # Input framerate (adjust if needed)
                             '-i', self.current_directory_path + "/output/animations/t_step_%04d.png",
                             '-vf', 'scale=1920:982,fps=60',  # Ensure height is divisible by 2 and set output framerate
                             '-pix_fmt', 'yuv420p',
                             self.current_directory_path + "/output/animations/tracking.mp4"])

            for file_name in glob.glob(self.current_directory_path +
                                       "/output/animations/*.png"):
                os.remove(file_name)

    # # If the 'upper' function is not compatible with your device, please use the function provided below
    # def export_video(self):
    #     # convert the image sequence to a video
    #     if self.show_animation and self.save_animation:
    #         subprocess.call(['ffmpeg',
    #                          # Input framerate (adjust if needed)
    #                          '-framerate', '30',
    #                          '-i', self.current_directory_path+"/output/animations/t_step_%04d.png",
    #                          '-filter:v', 'fps=60',  # Output framerate
    #                          '-pix_fmt', 'yuv420p',
    #                          self.current_directory_path+"/output/animations/tracking.mp4"])

    #         for file_name in glob.glob(self.current_directory_path +
    #                                    "/output/animations/*.png"):
    #             os.remove(file_name)
    
    def run_all_steps(self, tf=30):
        print("===================================")
        print("============ Tracking =============")
        print("Start following the generated path.")
        unexpected_beh = 0

        for _ in range(int(tf / self.dt)):
            # update dynamic obs pos
            #self.get_dynamic_obs()
            ret = self.control_step()
            self.draw_plot()
            unexpected_beh += ret
            if ret == -1:  # all waypoints reached
                break

        self.export_video()

        print("=====   Tracking finished    =====")
        print("===================================\n")
        if self.show_animation:
            plt.ioff()
            plt.close()

        return unexpected_beh


def single_agent_main(control_type):
    dt = 0.05
<<<<<<< HEAD
    # model = 'VTOL2D' # SingleIntegrator2D, Quad2D, DynamicUnicycle2D, KinematicBicycle2D, KinematicBicycle2D_C3BF, DoubleIntegrator2D, VTOL2D
    model = 'VTOL2D'
=======
    model = 'KinematicBicycle2D' # SingleIntegrator2D, DynamicUnicycle2D, KinematicBicycle2D, DoubleIntegrator2D, Quad2D, Quad3D, VTOL2D

>>>>>>> 2d1f9e21
    waypoints = [
        [2, 2, math.pi/2],
        [2, 12, 0],
        [12, 12, 0],
        [12, 2, 0]
    ]

    # Define static obs
    known_obs = np.array([[2.2, 5.0, 0.2], [3.0, 5.0, 0.2], [4.0, 9.0, 0.3], [1.5, 10.0, 0.5], [9.0, 11.0, 1.0], [7.0, 7.0, 3.0], [4.0, 3.5, 1.5],
                        [10.0, 7.3, 0.4],
                        [6.0, 13.0, 0.7], [5.0, 10.0, 0.6], [11.0, 5.0, 0.8], [13.5, 11.0, 0.6]])

    env_width = 14.0
    env_height = 14.0
    if model == 'SingleIntegrator2D':
        robot_spec = {
            'model': 'SingleIntegrator2D',
            'v_max': 1.0,
            'radius': 0.25
        }
    elif model == 'DoubleIntegrator2D':
        robot_spec = {
            'model': 'DoubleIntegrator2D',
            'v_max': 1.0,
            'a_max': 1.0,
            'radius': 0.25
        }
    elif model == 'DynamicUnicycle2D':
        robot_spec = {
            'model': 'DynamicUnicycle2D',
            'w_max': 0.5,
            'a_max': 0.5,
            'sensor': 'rgbd',
            'radius': 0.25
        }
    elif model == 'KinematicBicycle2D':
        robot_spec = {
            'model': 'KinematicBicycle2D',
            'a_max': 0.5,
            'sensor': 'rgbd',
            'radius': 0.5
        }
    elif model == 'KinematicBicycle2D_C3BF':
        robot_spec = {
            'model': 'KinematicBicycle2D_C3BF',
            'a_max': 0.5,
            'radius': 0.5
        }
        dynamic_obs = []  
        for i, obs_info in enumerate(known_obs):
            ox, oy, r = obs_info[:3]
            if i % 2 == 0:
                vx, vy = 0.1, 0.05
            else:
                vx, vy = -0.1, 0.05
            dynamic_obs.append([ox, oy, r, vx, vy])
        known_obs = np.array(dynamic_obs)

    elif model == 'Quad2D':
        robot_spec = {
            'model': 'Quad2D',
            'f_min': 3.0,
            'f_max': 10.0,
            'sensor': 'rgbd',
            'radius': 0.25
        }
    elif model == 'Quad3D':
        robot_spec = {
            'model': 'Quad3D',
            'f_max': 100.0,
            'radius': 0.25
        }
        # override the waypoints with z axis
        waypoints = [
            [2, 2, 0, math.pi/2],
            [2, 12, 1, 0],
            [12, 12, -1, 0],
            [12, 2, 0, 0]
        ]
    elif model == 'VTOL2D':
        # VTOL has pretty different dynacmis, so create a special test case
        robot_spec = {
            'model': 'VTOL2D',
            'radius': 0.6,
            'v_max': 20.0,
            'reach_threshold': 3.0 # meter
        }
        # override the waypoints and known_obs
        waypoints = [
            [2, 10],
            [70, 10],
            [70, 0.5]
        ]
        pillar_1_x = 67.0
        pillar_2_x = 73.0
        known_obs = np.array([
            [pillar_1_x, 1.0, 0.5],
            [pillar_1_x, 2.0, 0.5],
            [pillar_1_x, 3.0, 0.5],
            [pillar_1_x, 4.0, 0.5],
            [pillar_2_x, 1.0, 0.5],
            [pillar_2_x, 2.0, 0.5],
            [pillar_2_x, 3.0, 0.5],
            [pillar_2_x, 4.0, 0.5],
            [pillar_2_x, 5.0, 0.5],
            [pillar_2_x, 6.0, 0.5],
            [pillar_2_x, 7.0, 0.5],
            [pillar_2_x, 8.0, 0.5],
            [pillar_2_x, 9.0, 0.5],
            [pillar_2_x, 10.0, 0.5],
            [pillar_2_x, 11.0, 0.5],
            [pillar_2_x, 12.0, 0.5],
            [pillar_2_x, 13.0, 0.5],
            [pillar_2_x, 14.0, 0.5],
            [pillar_2_x, 15.0, 0.5],
            #[60.0, 12.0, 0.5]
        ])

        env_width = 75.0
        env_height = 15.0




    waypoints = np.array(waypoints, dtype=np.float64)

    if model in ['SingleIntegrator2D', 'DoubleIntegrator2D', 'Quad2D', 'Quad3D']:
        x_init = waypoints[0]
    elif model == 'VTOL2D':
        v_init = robot_spec['v_max'] # m/s
        x_init = np.hstack((waypoints[0][0:2], 0.0, v_init, 0.0, 0.0))
    else:
        x_init = np.append(waypoints[0], 1.0)
    
    if known_obs.shape[1] != 5:
        known_obs = np.hstack((known_obs, np.zeros((known_obs.shape[0], 2)))) # Set static obs velocity 0.0 at (5, 5)

    plot_handler = plotting.Plotting(width=env_width, height=env_height, known_obs=known_obs)
    ax, fig = plot_handler.plot_grid("") # you can set the title of the plot here
    env_handler = env.Env()

    tracking_controller = LocalTrackingController(x_init, robot_spec,
                                                  control_type=control_type,
                                                  dt=dt,
                                                  show_animation=True,
                                                  save_animation=False,
                                                  show_mpc_traj=False,
                                                  ax=ax, fig=fig,
                                                  env=env_handler)

    # Set obstacles
    tracking_controller.obs = known_obs
    # tracking_controller.set_unknown_obs(known_obs)
    tracking_controller.set_waypoints(waypoints)
    unexpected_beh = tracking_controller.run_all_steps(tf=100)

def multi_agent_main(control_type, save_animation=False):
    dt = 0.05

    # temporal
    waypoints = [
        [2, 2, 0],
        [2, 12, 0],
        [12, 12, 0],
        [12, 2, 0]
    ]
    waypoints = np.array(waypoints, dtype=np.float64)

    x_init = waypoints[0]
    x_goal = waypoints[-1]

    plot_handler = plotting.Plotting()
    ax, fig = plot_handler.plot_grid("")
    env_handler = env.Env()

    robot_spec = {
        'model': 'DynamicUnicycle2D', #'DoubleIntegrator2D'
        'w_max': 0.5,
        'a_max': 0.5,
        'sensor': 'rgbd',
        'fov_angle': 45.0,
        'cam_range': 3.0,
        'radius': 0.25
    }

    robot_spec['robot_id'] = 0
    controller_0 = LocalTrackingController(x_init, robot_spec,
                                           control_type=control_type,
                                           dt=dt,
                                           show_animation=True,
                                           save_animation=save_animation,
                                           ax=ax, fig=fig,
                                           env=env_handler)

    robot_spec = {
        'model': 'DynamicUnicycle2D', #'DoubleIntegrator2D'
        'w_max': 1.0,
        'a_max': 1.5,
        'v_max': 2.0,
        'sensor': 'rgbd',
        'fov_angle': 90.0,
        'cam_range': 5.0,
        'radius': 0.25
    }

    robot_spec['robot_id'] = 1
    controller_1 = LocalTrackingController(x_goal, robot_spec,
                                           control_type=control_type,
                                           dt=dt,
                                           show_animation=True,
                                           save_animation=False,
                                           ax=ax, fig=fig,
                                           env=env_handler)

    # unknown_obs = np.array([[9.0, 8.8, 0.3]])
    # tracking_controller.set_unknown_obs(unknown_obs)
    controller_0.set_waypoints(waypoints)
    controller_1.set_waypoints(waypoints[::-1])
    tf = 50
    for _ in range(int(tf / dt)):
        ret_list = []
        ret_list.append(controller_0.control_step())
        ret_list.append(controller_1.control_step())
        controller_0.draw_plot()
        # if all elements of ret_list are -1, break
        if all([ret == -1 for ret in ret_list]):
            break

    if save_animation:
        controller_0.export_video()


if __name__ == "__main__":
    from utils import plotting
    from utils import env
    import math

    single_agent_main('mpc_cbf')
    # multi_agent_main('mpc_cbf', save_animation=True)
    # single_agent_main('cbf_qp')
    # single_agent_main('optimal_decay_cbf_qp')
    # single_agent_main('optimal_decay_mpc_cbf')<|MERGE_RESOLUTION|>--- conflicted
+++ resolved
@@ -42,14 +42,10 @@
         self.rotation_threshold = 0.1  # Radians
 
         self.current_goal_index = 0  # Index of the current goal in the path
-<<<<<<< HEAD
-        self.reached_threshold = 0.2 #3 # FIXME:
-=======
         self.reached_threshold = 0.2 
         # if robot_spec specifies a different reached_threshold, use that (ex. VTOL)
         if 'reached_threshold' in robot_spec:
             self.reached_threshold = robot_spec['reached_threshold']
->>>>>>> 2d1f9e21
 
         if self.robot_spec['model'] == 'SingleIntegrator2D':
             if X0.shape[0] == 2:
@@ -247,11 +243,7 @@
         
         if self.robot_spec['model'] == 'Quad2D':
             angle_unpassed=np.pi*2
-<<<<<<< HEAD
-        elif self.robot_spec['model'] in ['DoubleIntegrator2D', 'Unicycle2D', 'DynamicUnicycle2D', 'KinematicBicycle2D', 'KinematicBicycle2D_C3BF']:
-=======
-        elif self.robot_spec['model'] in ['DoubleIntegrator2D', 'Unicycle2D', 'DynamicUnicycle2D', 'KinematicBicycle2D', 'Quad3D']:
->>>>>>> 2d1f9e21
+        elif self.robot_spec['model'] in ['DoubleIntegrator2D', 'Unicycle2D', 'DynamicUnicycle2D', 'KinematicBicycle2D', 'KinematicBicycle2D_C3BF', 'Quad3D']:
             angle_unpassed=np.pi*1.2
         
         if len(detected_obs) != 0:
@@ -465,11 +457,7 @@
             if self.robot_spec['model'] in ['SingleIntegrator2D', 'DoubleIntegrator2D']:
                 self.u_att = self.robot.rotate_to(goal_angle)
                 u_ref = self.robot.stop()
-<<<<<<< HEAD
-            elif self.robot_spec['model'] in ['Unicycle2D', 'DynamicUnicycle2D', 'KinematicBicycle2D', 'KinematicBicycle2D_C3BF', 'Quad2D', 'VTOL2D']:
-=======
-            elif self.robot_spec['model'] in ['Unicycle2D', 'DynamicUnicycle2D', 'KinematicBicycle2D', 'Quad2D', 'Quad3D', 'VTOL2D']:
->>>>>>> 2d1f9e21
+            elif self.robot_spec['model'] in ['Unicycle2D', 'DynamicUnicycle2D', 'KinematicBicycle2D', 'KinematicBicycle2D_C3BF', 'Quad2D', 'Quad3D', 'VTOL2D']:
                 u_ref = self.robot.rotate_to(goal_angle)
         elif self.goal is None:
             u_ref = self.robot.stop()
@@ -495,12 +483,8 @@
 
         # 5. Raise an error if the QP is infeasible, or the robot collides with the obstacle
         collide = self.is_collide_unknown()
-<<<<<<< HEAD
-        if self.pos_controller.status != 'optimal': #or collide or self.robot.X[1, 0 ] > 14.0 or np.abs(self.robot.X[2,0]) > np.deg2rad(45):
-=======
         if self.pos_controller.status != 'optimal' or collide:
             cause = "Collision" if collide else "Infeasible"
->>>>>>> 2d1f9e21
             self.draw_infeasible()
             print(f"{cause} detected !!")
             if self.raise_error:
@@ -595,13 +579,8 @@
 
 def single_agent_main(control_type):
     dt = 0.05
-<<<<<<< HEAD
-    # model = 'VTOL2D' # SingleIntegrator2D, Quad2D, DynamicUnicycle2D, KinematicBicycle2D, KinematicBicycle2D_C3BF, DoubleIntegrator2D, VTOL2D
+    # model = 'KinematicBicycle2D' # SingleIntegrator2D, DynamicUnicycle2D, KinematicBicycle2D, KinematicBicycle2D_C3BF, DoubleIntegrator2D, Quad2D, Quad3D, VTOL2D
     model = 'VTOL2D'
-=======
-    model = 'KinematicBicycle2D' # SingleIntegrator2D, DynamicUnicycle2D, KinematicBicycle2D, DoubleIntegrator2D, Quad2D, Quad3D, VTOL2D
-
->>>>>>> 2d1f9e21
     waypoints = [
         [2, 2, math.pi/2],
         [2, 12, 0],
